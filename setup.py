--- conflicted
+++ resolved
@@ -27,7 +27,7 @@
         'Topic :: Software Development :: Libraries',
     ],
     description='Module for generating and validating HOTP and TOTP tokens',
-    download_url='https://github.com/tadeck/onetimepass/archive/v0.1.2.tar.gz',
+    download_url='https://github.com/tadeck/onetimepass/archive/v0.2.0.tar.gz',
     install_requires=[
         'six',  # tested with 1.3.0
     ],
@@ -35,11 +35,6 @@
     long_description=open(os.path.join(CURRENT_DIR, 'README.rst')).read(),
     name='onetimepass',
     packages=['onetimepass'],
-<<<<<<< HEAD
-    url='https://github.com/tadeck/onetimepass',
+    url='https://github.com/tadeck/onetimepass/',
     version='0.2.0',
-=======
-    url='https://github.com/tadeck/onetimepass/',
-    version='0.1.2',
->>>>>>> 701ddec0
 )