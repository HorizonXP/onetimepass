--- conflicted
+++ resolved
@@ -3,172 +3,6 @@
 Thanks to it, you should be able to download and use this module without
 installing it as one of the packages.
 
-<<<<<<< HEAD
-@version: 0.1.2
-@author: Tomasz Jaskowski
-@contact: http://github.com/tadeck
-@license: GNU Lesser General Public License (LGPL)
-
->>> secret = 'MFRGGZDFMZTWQ2LK'
->>> get_hotp(secret, 1) == 765705
-True
->>> get_hotp(secret, 1, as_string=True) == '765705'
-True
->>> valid_hotp(get_hotp(secret, 123), secret)
-123
->>> valid_hotp(get_hotp(secret, 123), secret, last=123)
-False
->>> valid_totp(get_totp(secret), secret)
-True
->>> valid_totp(get_totp(secret)+1, secret)
-False
->>> valid_hotp(get_totp(secret), secret)
-False
->>> valid_totp(get_hotp(secret, 1), secret)
-False
-"""
-
-import hmac
-import base64
-import struct
-import hashlib
-import time
-
-__author__ = "Tomasz Jaskowski <tadeck@gmail.com>"
-__date__ = "22 January 2013"
-__version__ = "0.1.2"
-__version_info__ = (0, 1, 2)
-__license__ = "GNU Lesser General Public License (LGPL)"
-
-
-def _is_possible_token(token):
-    """Determines if given value is acceptable as a token. Used when validating
-    tokens.
-
-    Currently allows only numeric tokens no longer than 6 chars.
-
-    >>> _is_possible_token(123456)
-    True
-    >>> _is_possible_token('123456')
-    True
-    >>> _is_possible_token('abcdef')
-    False
-    >>> _is_possible_token('12345678')
-    False
-    """
-    return str(token).isdigit() and len(str(token)) <= 6
-
-
-def get_hotp(secret, intervals_no, as_string=False):
-    """Get HMAC-based one-time password on the basis of given secret and
-    interval number.
-
-    Keyword arguments:
-    secret          -- the base32-encoded string acting as secret key
-    intervals_no    -- interval number used for generating different tokens, it
-    is incremented with each use
-    as_string       -- True if result should be padded string, False otherwise
-
-    >>> get_hotp('MFRGGZDFMZTWQ2LK', intervals_no=1)
-    765705
-    >>> get_hotp('MFRGGZDFMZTWQ2LK', intervals_no=2)
-    816065
-    >>> get_hotp('MFRGGZDFMZTWQ2LK', intervals_no=2, as_string=True)
-    '816065'
-    """
-    try:
-        key = base64.b32decode(secret)
-    except (TypeError):
-        raise TypeError('Incorrect secret')
-    msg = struct.pack(">Q", intervals_no)
-    hmac_digest = hmac.new(key, msg, hashlib.sha1).digest()
-    try:
-        o = ord(hmac_digest[19]) & 15
-    except TypeError as e:
-        """ We're likely running on Python 3 and don't need to do ord()"""
-        o = hmac_digest[19] & 15
-    token_base = struct.unpack(">I", hmac_digest[o:o + 4])[0] & 0x7fffffff
-    token = token_base % 1000000
-    if as_string:
-        return '{:06d}'.format(token)
-    else:
-        return token
-
-
-def get_totp(secret, as_string=False):
-    """Get time-based one-time password on the basis of given secret and time.
-
-    Keyword arguments:
-    secret       -- the base32-encoded string acting as secret key
-    as_string    -- True if result should be padded string, False otherwise
-
-    >>> get_hotp('MFRGGZDFMZTWQ2LK', int(time.time())//30) == \
-        get_totp('MFRGGZDFMZTWQ2LK')
-    True
-    >>> get_hotp('MFRGGZDFMZTWQ2LK', int(time.time())//30) == \
-        get_totp('MFRGGZDFMZTWQ2LK', as_string=True)
-    False
-    """
-    interv_no = int(time.time()) // 30
-    return get_hotp(secret, intervals_no=interv_no, as_string=as_string)
-
-
-def valid_hotp(token, secret, last=1, trials=1000):
-    """Check if given token is valid for given secret. Return interval number
-    that was successful, or False if not found.
-
-    Keyword arguments:
-    token     -- token being checked
-    secret    -- secret for which token is checked
-    last      -- last used interval (start checking with next one)
-    trials    -- number of intervals to check after 'last'
-
-    >>> secret = 'MFRGGZDFMZTWQ2LK'
-    >>> valid_hotp(713385, secret, last=1, trials=5)
-    4
-    >>> valid_hotp(865438, secret, last=1, trials=5)
-    False
-    >>> valid_hotp(713385, secret, last=4, trials=5)
-    False
-    """
-    if not _is_possible_token(token):
-        return False
-    for i in xrange(last + 1, last + trials + 1):
-        if get_hotp(secret=secret, intervals_no=i) == int(token):
-            return i
-    return False
-
-
-def valid_totp(token, secret):
-    """Check if given token is valid time-based one-time password for given
-    secret.
-
-    Keyword arguments:
-    token    -- token which is being checked
-    secret   -- secret for which the token is being checked
-
-    >>> secret = 'MFRGGZDFMZTWQ2LK'
-    >>> token = get_totp(secret)
-    >>> valid_totp(token, secret)
-    True
-    >>> valid_totp(token+1, secret)
-    False
-    >>> token = get_totp(secret, as_string=True)
-    >>> valid_totp(token, secret)
-    True
-    >>> valid_totp(token+'1', secret)
-    False
-    """
-    return _is_possible_token(token) and int(token) == get_totp(secret)
-
-__all__ = [
-    'get_hotp',
-    'get_totp',
-    'valid_hotp',
-    'valid_totp'
-]
-=======
 It is, however, highly encouraged to use virtualenv or similar solutions.
 """
-from .onetimepass import *
->>>>>>> edadd89d
+from .onetimepass import *